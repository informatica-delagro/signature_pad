--- conflicted
+++ resolved
@@ -13,11 +13,6 @@
 
     "lib": ["DOM", "ES2015"],
     "sourceMap": true,
-<<<<<<< HEAD
-    "declaration": true,
-    "declarationDir": "dist"
-=======
     "declaration": false
->>>>>>> efca705c
   }
 }