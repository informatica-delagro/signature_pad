--- conflicted
+++ resolved
@@ -2,22 +2,11 @@
 export interface BasicPoint {
   x: number;
   y: number;
-<<<<<<< HEAD
-  p: number;
-=======
   pressure: number;
->>>>>>> 3498084a
   time: number;
 }
 
 export class Point implements BasicPoint {
-<<<<<<< HEAD
-  public p: number;
-  public time: number;
-  
-  constructor(public x: number, public y: number, p?: number, time?: number) {
-    this.p = p || 0;
-=======
   public x: number;
   public y: number;
   public pressure: number;
@@ -30,7 +19,6 @@
     this.x = +x;
     this.y = +y;
     this.pressure = pressure || 0;
->>>>>>> 3498084a
     this.time = time || Date.now();
   }
 
