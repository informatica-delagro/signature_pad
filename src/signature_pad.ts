/**
 * The main idea and some parts of the code (e.g. drawing variable width Bézier curve) are taken from:
 * http://corner.squareup.com/2012/07/smoother-signatures.html
 *
 * Implementation of interpolation using cubic Bézier curves is taken from:
 * https://web.archive.org/web/20160323213433/http://www.benknowscode.com/2012/09/path-interpolation-using-cubic-bezier_9742.html
 *
 * Algorithm for approximated length of a Bézier curve is taken from:
 * http://www.lemoda.net/maths/bezier-length/index.html
 */

import { Bezier } from './bezier';
import { BasicPoint, Point } from './point';
import { SignatureEventTarget } from './signature_event_target';
import { throttle } from './throttle';

declare global {
  interface CSSStyleDeclaration {
    msTouchAction: string | null;
  }
}

export type SignatureEvent = MouseEvent | Touch | PointerEvent;

export interface FromDataOptions {
  clear?: boolean;
}

export interface ToSVGOptions {
  includeBackgroundColor?: boolean;
}

export interface PointGroupOptions {
  dotSize: number;
  minWidth: number;
  maxWidth: number;
  penColor: string;
  velocityFilterWeight: number;
  /**
   * This is the globalCompositeOperation for the line.
   * *default: 'source-over'*
   * @see https://developer.mozilla.org/en-US/docs/Web/API/CanvasRenderingContext2D/globalCompositeOperation
   */
  compositeOperation: GlobalCompositeOperation;
}

export interface Options extends Partial<PointGroupOptions> {
  minDistance?: number;
  backgroundColor?: string;
  throttle?: number;
}

export interface PointGroup extends PointGroupOptions {
  points: BasicPoint[];
}

export default class SignaturePad extends SignatureEventTarget {
  // Public stuff
  public dotSize: number;
  public minWidth: number;
  public maxWidth: number;
  public penColor: string;
  public minDistance: number;
  public velocityFilterWeight: number;
  public compositeOperation: GlobalCompositeOperation;
  public backgroundColor: string;
  public throttle: number;

  // Private stuff
  /* tslint:disable: variable-name */
  private _ctx: CanvasRenderingContext2D;
<<<<<<< HEAD
  private _drawningStroke : boolean;
  private _isEmpty: boolean;
  private _lastPoints: Point[]; // Stores up to 4 most recent points; used to generate a new curve
  private _data: PointGroup[]; // Stores all points in groups (one group per line or dot)
  private _lastVelocity: number;
  private _lastWidth: number;
  private _strokeMoveUpdate: (event: MouseEvent | Touch) => void;
=======
  private _drawingStroke = false;
  private _isEmpty = true;
  private _lastPoints: Point[] = []; // Stores up to 4 most recent points; used to generate a new curve
  private _data: PointGroup[] = []; // Stores all points in groups (one group per line or dot)
  private _lastVelocity = 0;
  private _lastWidth = 0;
  private _strokeMoveUpdate: (event: SignatureEvent) => void;
>>>>>>> 3498084a
  /* tslint:enable: variable-name */

  constructor(
    private canvas: HTMLCanvasElement,
    options: Options = {},
  ) {
    super();
    this.velocityFilterWeight = options.velocityFilterWeight || 0.7;
    this.minWidth = options.minWidth || 0.5;
    this.maxWidth = options.maxWidth || 2.5;
    this.throttle = ('throttle' in options ? options.throttle : 16) as number; // in milisecondss
    this.minDistance = (
      'minDistance' in options ? options.minDistance : 5
    ) as number; // in pixels
    this.dotSize = options.dotSize || 0;
    this.penColor = options.penColor || 'black';
    this.backgroundColor = options.backgroundColor || 'rgba(0,0,0,0)';
    this.compositeOperation = options.compositeOperation || 'source-over';

    this._strokeMoveUpdate = this.throttle
      ? throttle(SignaturePad.prototype._strokeUpdate, this.throttle)
      : SignaturePad.prototype._strokeUpdate;
    this._ctx = canvas.getContext('2d') as CanvasRenderingContext2D;

    this.clear();

    // Enable mouse and touch event handlers
    this.on();
  }

  public clear(): void {
    const { _ctx: ctx, canvas } = this;

    // Clear canvas using background color
    ctx.fillStyle = this.backgroundColor;
    ctx.clearRect(0, 0, canvas.width, canvas.height);
    ctx.fillRect(0, 0, canvas.width, canvas.height);

    this._data = [];
    this._reset(this._getPointGroupOptions());
    this._isEmpty = true;
  }

  public fromDataURL(
    dataUrl: string,
    options: {
      ratio?: number;
      width?: number;
      height?: number;
      xOffset?: number;
      yOffset?: number;
    } = {},
  ): Promise<void> {
    return new Promise((resolve, reject) => {
      const image = new Image();
      const ratio = options.ratio || window.devicePixelRatio || 1;
      const width = options.width || this.canvas.width / ratio;
      const height = options.height || this.canvas.height / ratio;
      const xOffset = options.xOffset || 0;
      const yOffset = options.yOffset || 0;

      this._reset(this._getPointGroupOptions());

      image.onload = (): void => {
        this._ctx.drawImage(image, xOffset, yOffset, width, height);
        resolve();
      };
      image.onerror = (error): void => {
        reject(error);
      };
      image.crossOrigin = 'anonymous';
      image.src = dataUrl;

      this._isEmpty = false;
    });
  }

  public toDataURL(
    type: 'image/svg+xml',
    encoderOptions?: ToSVGOptions,
  ): string;
  public toDataURL(type?: string, encoderOptions?: number): string;
  public toDataURL(
    type = 'image/png',
    encoderOptions?: number | ToSVGOptions | undefined,
  ): string {
    switch (type) {
      case 'image/svg+xml':
        if (typeof encoderOptions !== 'object') {
          encoderOptions = undefined;
        }
        return `data:image/svg+xml;base64,${btoa(
          this.toSVG(encoderOptions as ToSVGOptions),
        )}`;
      default:
        if (typeof encoderOptions !== 'number') {
          encoderOptions = undefined;
        }
        return this.canvas.toDataURL(type, encoderOptions);
    }
  }

  public on(): void {
    // Disable panning/zooming when touching canvas element
    this.canvas.style.touchAction = 'none';
<<<<<<< HEAD
=======
    this.canvas.style.msTouchAction = 'none';
    this.canvas.style.userSelect = 'none';
>>>>>>> 3498084a

    const isIOS =
      /Macintosh/.test(navigator.userAgent) && 'ontouchstart' in document;

    // The "Scribble" feature of iOS intercepts point events. So that we can lose some of them when tapping rapidly.
    // Use touch events for iOS platforms to prevent it. See https://developer.apple.com/forums/thread/664108 for more information.
    if (window.PointerEvent && !isIOS) {
      this._handlePointerEvents();
    } else {
      this._handleMouseEvents();

      if ('ontouchstart' in window) {
        this._handleTouchEvents();
      }
    }
  }

  public off(): void {
    // Enable panning/zooming when touching canvas element
    this.canvas.style.touchAction = 'auto';
<<<<<<< HEAD

    this.canvas.removeEventListener('pointerdown', this._handlePointerStart);
    this.canvas.removeEventListener('pointermove', this._handlePointerMove);
    document.removeEventListener('pointerup', this._handlePointerEnd);
=======
    this.canvas.style.msTouchAction = 'auto';
    this.canvas.style.userSelect = 'auto';

    this.canvas.removeEventListener('pointerdown', this._handlePointerStart);
    this.canvas.removeEventListener('pointermove', this._handlePointerMove);
    this.canvas.ownerDocument.removeEventListener(
      'pointerup',
      this._handlePointerEnd,
    );
>>>>>>> 3498084a

    this.canvas.removeEventListener('mousedown', this._handleMouseDown);
    this.canvas.removeEventListener('mousemove', this._handleMouseMove);
    this.canvas.ownerDocument.removeEventListener(
      'mouseup',
      this._handleMouseUp,
    );

    this.canvas.removeEventListener('touchstart', this._handleTouchStart);
    this.canvas.removeEventListener('touchmove', this._handleTouchMove);
    this.canvas.removeEventListener('touchend', this._handleTouchEnd);
  }

  public isEmpty(): boolean {
    return this._isEmpty;
  }

  public fromData(
    pointGroups: PointGroup[],
    { clear = true }: FromDataOptions = {},
  ): void {
    if (clear) {
      this.clear();
    }

    this._fromData(
      pointGroups,
      this._drawCurve.bind(this),
      this._drawDot.bind(this),
    );

    this._data = this._data.concat(pointGroups);
  }

  public toData(): PointGroup[] {
    return this._data;
  }

  public toISOData(): object {
    if (this._isEmpty) {
        return {};
    }
    let previousPoint = this._data[0].points[0];
    const isoData = {
        "?xml": {
            "@version": "1.0",
            "@encoding": "utf-8"
        },
        SignatureSignTimeSeries: {
            "@xmlns": "http://standards.iso.org/iso-iec/19794/-7/ed-1/amd/1",
            "@xmlns:cmn": "http://standards.iso.org/iso-iec/19794/-1/ed-2/amd/2",
            "@xmlns:xsi": "http://www.w3.org/2001/XMLSchema-instance",
            "@xsi:schemaLocation": "https://standards.iso.org/iso-iec/19794/-7/ed-2/amd/1/19794-7_ed2_amd1.xsd",
            "@cmn:SchemaVersion": "1.0",
            Version: {
                "cmn:Major": 2,
                "cmn:Minor": 0
            },
            RepresentationList: {
                Representation: {
                    CaptureDateAndTime: new Date(previousPoint.time).toISOString(),
                    CaptureDevice: {
                        DeviceID: {
                            "cmn:Organization": 259,
                            "cmn:Identifier": 1
                        },
                        DeviceTechnology: "Electromagnetic"
                    },
                    QualityList: {
                        "cmn:Quality": {
                            "cmn:Algorithm": {
                                "cmn:Organization": 259,
                                "cmn:Identifier": 1
                            },
                            "cmn:QualityCalculationFailed": null
                        }
                    },
                    InclusionField: "6CC0", // X, Y, VX, VY, DT, F
                    ChannelDescriptionList: {
                        DTChannelDescription: {
                            ScalingValue: 1000
                        }
                    },
                    SamplePointList: {
                        SamplePoint: [] as any
                    }
                }
            },
            VendorSpecificData: {
                "cmn:TypeCode": 0,
                "cmn:Data": null
            }
        }
    };
    const dpi = window.devicePixelRatio;
    let previousIsoPoint = {x: 0, y: 0};
    let initX = 0;
    let initY = 0;
    for (let i = 0, length = this._data.length; i < length; i++) {
        for (let j = 0, innerLength = this._data[i].points.length; j < innerLength; j++) {
            const point = this._data[i].points[j];
            const isFirstPoint = (i === 0 && j === 0);
            if (isFirstPoint) {
                initX = point.x;
                initY = point.y;
            }
            const isoPoint = {
                x: (isFirstPoint) ? 0 : Math.round(((point.x - initX) * 25.4) / (96 * dpi)),
                y: (isFirstPoint) ? 0 : Math.round(((initY - point.y) * 25.4) / (96 * dpi)),
                dt: (isFirstPoint) ? 0 : point.time - previousPoint.time,
                vx: 0,
                vy: 0,
                p: Math.round(point.p * 65535)
            };
            isoPoint.vx = (isFirstPoint) ? 0 : Math.round((isoPoint.x - previousIsoPoint.x) / (isoPoint.dt / 1000));
            isoPoint.vy = (isFirstPoint) ? 0 : Math.round((isoPoint.y - previousIsoPoint.y) / (isoPoint.dt / 1000));
            const samplePoint = {
                PenTipCoord: {
                    "cmn:X": isoPoint.x,
                    "cmn:Y": isoPoint.y,
                    "cmn:Z": 0
                },
                PenTipVelocity: {
                    VelocityX: isoPoint.vx,
                    VelocityY: isoPoint.vy
                },
                DTChannel: isoPoint.dt,
                FChannel: isoPoint.p
            };
            isoData.SignatureSignTimeSeries.RepresentationList.Representation.SamplePointList.SamplePoint.push(samplePoint);
            previousPoint = point;
            previousIsoPoint = isoPoint;
        }
    }

    return isoData;
  }

  // Event handlers
  private _handleMouseDown = (event: MouseEvent): void => {
<<<<<<< HEAD
    if (event.which === 1) {
      this._drawningStroke  = true;
=======
    if (event.buttons === 1) {
>>>>>>> 3498084a
      this._strokeBegin(event);
    }
  };

  private _handleMouseMove = (event: MouseEvent): void => {
<<<<<<< HEAD
    if (this._drawningStroke ) {
      this._strokeMoveUpdate(event);
    }
  };

  private _handleMouseUp = (event: MouseEvent): void => {
    if (event.which === 1 && this._drawningStroke ) {
      this._drawningStroke  = false;
=======
    this._strokeMoveUpdate(event);
  };

  private _handleMouseUp = (event: MouseEvent): void => {
    if (event.buttons === 1) {
>>>>>>> 3498084a
      this._strokeEnd(event);
    }
  };

  private _handleTouchStart = (event: TouchEvent): void => {
    // Prevent scrolling.
    if (event.cancelable) {
      event.preventDefault();
    }

    if (event.targetTouches.length === 1) {
      const touch = event.changedTouches[0];
      this._strokeBegin(touch);
    }
  };

  private _handleTouchMove = (event: TouchEvent): void => {
    // Prevent scrolling.
    if (event.cancelable) {
      event.preventDefault();
    }

    const touch = event.targetTouches[0];
    this._strokeMoveUpdate(touch);
  };

  private _handleTouchEnd = (event: TouchEvent): void => {
    const wasCanvasTouched = event.target === this.canvas;
    if (wasCanvasTouched) {
      if (event.cancelable) {
        event.preventDefault();
      }
      const touch = event.changedTouches[0];
      this._strokeEnd(touch);
    }
  };

  private _handlePointerStart = (event: PointerEvent): void => {
<<<<<<< HEAD
    this._drawningStroke = true;
    event.preventDefault();
    this._strokeBegin(event);
  }

  private _handlePointerMove = (event: PointerEvent): void => {
    if (this._drawningStroke) {
      event.preventDefault();
      this._strokeMoveUpdate(event);
    }
  }

  private _handlePointerEnd = (event: PointerEvent): void => {
    this._drawningStroke = false;
    const wasCanvasTouched = event.target === this.canvas;
    if (wasCanvasTouched) {
      event.preventDefault();
      this._strokeEnd(event);
    }
  }

  // Private methods
  private _strokeBegin(event: MouseEvent | Touch): void {
    const newPointGroup = {
      color: this.penColor,
      points: [],
=======
    event.preventDefault();
    this._strokeBegin(event);
  };

  private _handlePointerMove = (event: PointerEvent): void => {
    this._strokeMoveUpdate(event);
  };

  private _handlePointerEnd = (event: PointerEvent): void => {
    if (this._drawingStroke) {
      event.preventDefault();
      this._strokeEnd(event);
    }
  };

  private _getPointGroupOptions(group?: PointGroup): PointGroupOptions {
    return {
      penColor: group && 'penColor' in group ? group.penColor : this.penColor,
      dotSize: group && 'dotSize' in group ? group.dotSize : this.dotSize,
      minWidth: group && 'minWidth' in group ? group.minWidth : this.minWidth,
      maxWidth: group && 'maxWidth' in group ? group.maxWidth : this.maxWidth,
      velocityFilterWeight:
        group && 'velocityFilterWeight' in group
          ? group.velocityFilterWeight
          : this.velocityFilterWeight,
      compositeOperation:
        group && 'compositeOperation' in group
          ? group.compositeOperation
          : this.compositeOperation,
>>>>>>> 3498084a
    };
  }

  // Private methods
  private _strokeBegin(event: SignatureEvent): void {
    const cancelled = !this.dispatchEvent(
      new CustomEvent('beginStroke', { detail: event, cancelable: true }),
    );
    if (cancelled) {
      return;
    }
    this._drawingStroke = true;

    const pointGroupOptions = this._getPointGroupOptions();

    const newPointGroup: PointGroup = {
      ...pointGroupOptions,
      points: [],
    };

    this._data.push(newPointGroup);
    this._reset(pointGroupOptions);
    this._strokeUpdate(event);
  }

  private _strokeUpdate(event: SignatureEvent): void {
    if (!this._drawingStroke) {
      return;
    }

    if (this._data.length === 0) {
      // This can happen if clear() was called while a signature is still in progress,
      // or if there is a race condition between start/update events.
      this._strokeBegin(event);
      return;
    }

    this.dispatchEvent(
      new CustomEvent('beforeUpdateStroke', { detail: event }),
    );

    const x = event.clientX;
    const y = event.clientY;
<<<<<<< HEAD
    const p = (event as PointerEvent).pressure !== undefined ? (event as PointerEvent).pressure : (event as Touch).force !== undefined ? (event as Touch).force : 0;

    const point = this._createPoint(x, y, p);
=======
    const pressure =
      (event as PointerEvent).pressure !== undefined
        ? (event as PointerEvent).pressure
        : (event as Touch).force !== undefined
          ? (event as Touch).force
          : 0;

    const point = this._createPoint(x, y, pressure);
>>>>>>> 3498084a
    const lastPointGroup = this._data[this._data.length - 1];
    const lastPoints = lastPointGroup.points;
    const lastPoint =
      lastPoints.length > 0 && lastPoints[lastPoints.length - 1];
    const isLastPointTooClose = lastPoint
      ? point.distanceTo(lastPoint) <= this.minDistance
      : false;
    const pointGroupOptions = this._getPointGroupOptions(lastPointGroup);

    // Skip this point if it's too close to the previous one
    if (!lastPoint || !(lastPoint && isLastPointTooClose)) {
      const curve = this._addPoint(point, pointGroupOptions);

      if (!lastPoint) {
        this._drawDot(point, pointGroupOptions);
      } else if (curve) {
        this._drawCurve(curve, pointGroupOptions);
      }

      lastPoints.push({
        time: point.time,
        x: point.x,
        y: point.y,
<<<<<<< HEAD
        p: point.p
=======
        pressure: point.pressure,
>>>>>>> 3498084a
      });
    }

    this.dispatchEvent(new CustomEvent('afterUpdateStroke', { detail: event }));
  }

  private _strokeEnd(event: SignatureEvent): void {
    if (!this._drawingStroke) {
      return;
    }

    this._strokeUpdate(event);

    this._drawingStroke = false;
    this.dispatchEvent(new CustomEvent('endStroke', { detail: event }));
  }

  private _handlePointerEvents(): void {
<<<<<<< HEAD
    this._drawningStroke  = false;

    this.canvas.addEventListener('pointerdown', this._handlePointerStart);
    this.canvas.addEventListener('pointermove', this._handlePointerMove);
    document.addEventListener('pointerup', this._handlePointerEnd);
  }

  private _handleMouseEvents(): void {
    this._drawningStroke  = false;
=======
    this._drawingStroke = false;

    this.canvas.addEventListener('pointerdown', this._handlePointerStart);
    this.canvas.addEventListener('pointermove', this._handlePointerMove);
    this.canvas.ownerDocument.addEventListener(
      'pointerup',
      this._handlePointerEnd,
    );
  }

  private _handleMouseEvents(): void {
    this._drawingStroke = false;
>>>>>>> 3498084a

    this.canvas.addEventListener('mousedown', this._handleMouseDown);
    this.canvas.addEventListener('mousemove', this._handleMouseMove);
    this.canvas.ownerDocument.addEventListener('mouseup', this._handleMouseUp);
  }

  private _handleTouchEvents(): void {
    this.canvas.addEventListener('touchstart', this._handleTouchStart);
    this.canvas.addEventListener('touchmove', this._handleTouchMove);
    this.canvas.addEventListener('touchend', this._handleTouchEnd);
  }

  // Called when a new line is started
  private _reset(options: PointGroupOptions): void {
    this._lastPoints = [];
    this._lastVelocity = 0;
    this._lastWidth = (options.minWidth + options.maxWidth) / 2;
    this._ctx.fillStyle = options.penColor;
    this._ctx.globalCompositeOperation = options.compositeOperation;
  }

<<<<<<< HEAD
  private _createPoint(x: number, y: number, p: number): Point {
    const rect = this.canvas.getBoundingClientRect();

    return new Point(x - rect.left, y - rect.top, p, new Date().getTime());
=======
  private _createPoint(x: number, y: number, pressure: number): Point {
    const rect = this.canvas.getBoundingClientRect();

    return new Point(
      x - rect.left,
      y - rect.top,
      pressure,
      new Date().getTime(),
    );
>>>>>>> 3498084a
  }

  // Add point to _lastPoints array and generate a new curve if there are enough points (i.e. 3)
  private _addPoint(point: Point, options: PointGroupOptions): Bezier | null {
    const { _lastPoints } = this;

    _lastPoints.push(point);

    if (_lastPoints.length > 2) {
      // To reduce the initial lag make it work with 3 points
      // by copying the first point to the beginning.
      if (_lastPoints.length === 3) {
        _lastPoints.unshift(_lastPoints[0]);
      }

      // _points array will always have 4 points here.
      const widths = this._calculateCurveWidths(
        _lastPoints[1],
        _lastPoints[2],
        options,
      );
      const curve = Bezier.fromPoints(_lastPoints, widths);

      // Remove the first element from the list, so that there are no more than 4 points at any time.
      _lastPoints.shift();

      return curve;
    }

    return null;
  }

  private _calculateCurveWidths(
    startPoint: Point,
    endPoint: Point,
    options: PointGroupOptions,
  ): { start: number; end: number } {
    const velocity =
      options.velocityFilterWeight * endPoint.velocityFrom(startPoint) +
      (1 - options.velocityFilterWeight) * this._lastVelocity;

    const newWidth = this._strokeWidth(velocity, options);

    const widths = {
      end: newWidth,
      start: this._lastWidth,
    };

    this._lastVelocity = velocity;
    this._lastWidth = newWidth;

    return widths;
  }

  private _strokeWidth(velocity: number, options: PointGroupOptions): number {
    return Math.max(options.maxWidth / (velocity + 1), options.minWidth);
  }

  private _drawCurveSegment(x: number, y: number, width: number): void {
    const ctx = this._ctx;

    ctx.moveTo(x, y);
    ctx.arc(x, y, width, 0, 2 * Math.PI, false);
    this._isEmpty = false;
  }

  private _drawCurve(curve: Bezier, options: PointGroupOptions): void {
    const ctx = this._ctx;
    const widthDelta = curve.endWidth - curve.startWidth;
    // '2' is just an arbitrary number here. If only length is used, then
    // there are gaps between curve segments :/
    const drawSteps = Math.ceil(curve.length()) * 2;

    ctx.beginPath();
    ctx.fillStyle = options.penColor;

    for (let i = 0; i < drawSteps; i += 1) {
      // Calculate the Bezier (x, y) coordinate for this step.
      const t = i / drawSteps;
      const tt = t * t;
      const ttt = tt * t;
      const u = 1 - t;
      const uu = u * u;
      const uuu = uu * u;

      let x = uuu * curve.startPoint.x;
      x += 3 * uu * t * curve.control1.x;
      x += 3 * u * tt * curve.control2.x;
      x += ttt * curve.endPoint.x;

      let y = uuu * curve.startPoint.y;
      y += 3 * uu * t * curve.control1.y;
      y += 3 * u * tt * curve.control2.y;
      y += ttt * curve.endPoint.y;

      const width = Math.min(
        curve.startWidth + ttt * widthDelta,
        options.maxWidth,
      );
      this._drawCurveSegment(x, y, width);
    }

    ctx.closePath();
    ctx.fill();
  }

  private _drawDot(point: BasicPoint, options: PointGroupOptions): void {
    const ctx = this._ctx;
    const width =
      options.dotSize > 0
        ? options.dotSize
        : (options.minWidth + options.maxWidth) / 2;

    ctx.beginPath();
    this._drawCurveSegment(point.x, point.y, width);
    ctx.closePath();
    ctx.fillStyle = options.penColor;
    ctx.fill();
  }

  private _fromData(
    pointGroups: PointGroup[],
    drawCurve: SignaturePad['_drawCurve'],
    drawDot: SignaturePad['_drawDot'],
  ): void {
    for (const group of pointGroups) {
      const { points } = group;
      const pointGroupOptions = this._getPointGroupOptions(group);

      if (points.length > 1) {
        for (let j = 0; j < points.length; j += 1) {
          const basicPoint = points[j];
          const point = new Point(
            basicPoint.x,
            basicPoint.y,
            basicPoint.pressure,
            basicPoint.time,
          );

          if (j === 0) {
            this._reset(pointGroupOptions);
          }

          const curve = this._addPoint(point, pointGroupOptions);

          if (curve) {
            drawCurve(curve, pointGroupOptions);
          }
        }
      } else {
        this._reset(pointGroupOptions);

        drawDot(points[0], pointGroupOptions);
      }
    }
  }

  public toSVG({ includeBackgroundColor = false }: ToSVGOptions = {}): string {
    const pointGroups = this._data;
    const ratio = Math.max(window.devicePixelRatio || 1, 1);
    const minX = 0;
    const minY = 0;
    const maxX = this.canvas.width / ratio;
    const maxY = this.canvas.height / ratio;
    const svg = document.createElementNS('http://www.w3.org/2000/svg', 'svg');

    svg.setAttribute('xmlns', 'http://www.w3.org/2000/svg');
    svg.setAttribute('xmlns:xlink', 'http://www.w3.org/1999/xlink');
    svg.setAttribute('viewBox', `${minX} ${minY} ${maxX} ${maxY}`);
    svg.setAttribute('width', maxX.toString());
    svg.setAttribute('height', maxY.toString());

    if (includeBackgroundColor && this.backgroundColor) {
      const rect = document.createElement('rect');
      rect.setAttribute('width', '100%');
      rect.setAttribute('height', '100%');
      rect.setAttribute('fill', this.backgroundColor);

      svg.appendChild(rect);
    }

    this._fromData(
      pointGroups,

      (curve, { penColor }) => {
        const path = document.createElement('path');

        // Need to check curve for NaN values, these pop up when drawing
        // lines on the canvas that are not continuous. E.g. Sharp corners
        // or stopping mid-stroke and than continuing without lifting mouse.
        /* eslint-disable no-restricted-globals */
        if (
          !isNaN(curve.control1.x) &&
          !isNaN(curve.control1.y) &&
          !isNaN(curve.control2.x) &&
          !isNaN(curve.control2.y)
        ) {
          const attr =
            `M ${curve.startPoint.x.toFixed(3)},${curve.startPoint.y.toFixed(
              3,
            )} ` +
            `C ${curve.control1.x.toFixed(3)},${curve.control1.y.toFixed(3)} ` +
            `${curve.control2.x.toFixed(3)},${curve.control2.y.toFixed(3)} ` +
            `${curve.endPoint.x.toFixed(3)},${curve.endPoint.y.toFixed(3)}`;
          path.setAttribute('d', attr);
          path.setAttribute('stroke-width', (curve.endWidth * 2.25).toFixed(3));
          path.setAttribute('stroke', penColor);
          path.setAttribute('fill', 'none');
          path.setAttribute('stroke-linecap', 'round');

          svg.appendChild(path);
        }
        /* eslint-enable no-restricted-globals */
      },

      (point, { penColor, dotSize, minWidth, maxWidth }) => {
        const circle = document.createElement('circle');
        const size = dotSize > 0 ? dotSize : (minWidth + maxWidth) / 2;
        circle.setAttribute('r', size.toString());
        circle.setAttribute('cx', point.x.toString());
        circle.setAttribute('cy', point.y.toString());
        circle.setAttribute('fill', penColor);

        svg.appendChild(circle);
      },
    );

    return svg.outerHTML;
  }
}<|MERGE_RESOLUTION|>--- conflicted
+++ resolved
@@ -69,15 +69,6 @@
   // Private stuff
   /* tslint:disable: variable-name */
   private _ctx: CanvasRenderingContext2D;
-<<<<<<< HEAD
-  private _drawningStroke : boolean;
-  private _isEmpty: boolean;
-  private _lastPoints: Point[]; // Stores up to 4 most recent points; used to generate a new curve
-  private _data: PointGroup[]; // Stores all points in groups (one group per line or dot)
-  private _lastVelocity: number;
-  private _lastWidth: number;
-  private _strokeMoveUpdate: (event: MouseEvent | Touch) => void;
-=======
   private _drawingStroke = false;
   private _isEmpty = true;
   private _lastPoints: Point[] = []; // Stores up to 4 most recent points; used to generate a new curve
@@ -85,7 +76,6 @@
   private _lastVelocity = 0;
   private _lastWidth = 0;
   private _strokeMoveUpdate: (event: SignatureEvent) => void;
->>>>>>> 3498084a
   /* tslint:enable: variable-name */
 
   constructor(
@@ -191,11 +181,8 @@
   public on(): void {
     // Disable panning/zooming when touching canvas element
     this.canvas.style.touchAction = 'none';
-<<<<<<< HEAD
-=======
     this.canvas.style.msTouchAction = 'none';
     this.canvas.style.userSelect = 'none';
->>>>>>> 3498084a
 
     const isIOS =
       /Macintosh/.test(navigator.userAgent) && 'ontouchstart' in document;
@@ -216,12 +203,6 @@
   public off(): void {
     // Enable panning/zooming when touching canvas element
     this.canvas.style.touchAction = 'auto';
-<<<<<<< HEAD
-
-    this.canvas.removeEventListener('pointerdown', this._handlePointerStart);
-    this.canvas.removeEventListener('pointermove', this._handlePointerMove);
-    document.removeEventListener('pointerup', this._handlePointerEnd);
-=======
     this.canvas.style.msTouchAction = 'auto';
     this.canvas.style.userSelect = 'auto';
 
@@ -231,7 +212,6 @@
       'pointerup',
       this._handlePointerEnd,
     );
->>>>>>> 3498084a
 
     this.canvas.removeEventListener('mousedown', this._handleMouseDown);
     this.canvas.removeEventListener('mousemove', this._handleMouseMove);
@@ -344,7 +324,7 @@
                 dt: (isFirstPoint) ? 0 : point.time - previousPoint.time,
                 vx: 0,
                 vy: 0,
-                p: Math.round(point.p * 65535)
+                p: Math.round(point.pressure * 65535)
             };
             isoPoint.vx = (isFirstPoint) ? 0 : Math.round((isoPoint.x - previousIsoPoint.x) / (isoPoint.dt / 1000));
             isoPoint.vy = (isFirstPoint) ? 0 : Math.round((isoPoint.y - previousIsoPoint.y) / (isoPoint.dt / 1000));
@@ -372,33 +352,17 @@
 
   // Event handlers
   private _handleMouseDown = (event: MouseEvent): void => {
-<<<<<<< HEAD
-    if (event.which === 1) {
-      this._drawningStroke  = true;
-=======
     if (event.buttons === 1) {
->>>>>>> 3498084a
       this._strokeBegin(event);
     }
   };
 
   private _handleMouseMove = (event: MouseEvent): void => {
-<<<<<<< HEAD
-    if (this._drawningStroke ) {
-      this._strokeMoveUpdate(event);
-    }
-  };
-
-  private _handleMouseUp = (event: MouseEvent): void => {
-    if (event.which === 1 && this._drawningStroke ) {
-      this._drawningStroke  = false;
-=======
     this._strokeMoveUpdate(event);
   };
 
   private _handleMouseUp = (event: MouseEvent): void => {
     if (event.buttons === 1) {
->>>>>>> 3498084a
       this._strokeEnd(event);
     }
   };
@@ -437,34 +401,6 @@
   };
 
   private _handlePointerStart = (event: PointerEvent): void => {
-<<<<<<< HEAD
-    this._drawningStroke = true;
-    event.preventDefault();
-    this._strokeBegin(event);
-  }
-
-  private _handlePointerMove = (event: PointerEvent): void => {
-    if (this._drawningStroke) {
-      event.preventDefault();
-      this._strokeMoveUpdate(event);
-    }
-  }
-
-  private _handlePointerEnd = (event: PointerEvent): void => {
-    this._drawningStroke = false;
-    const wasCanvasTouched = event.target === this.canvas;
-    if (wasCanvasTouched) {
-      event.preventDefault();
-      this._strokeEnd(event);
-    }
-  }
-
-  // Private methods
-  private _strokeBegin(event: MouseEvent | Touch): void {
-    const newPointGroup = {
-      color: this.penColor,
-      points: [],
-=======
     event.preventDefault();
     this._strokeBegin(event);
   };
@@ -494,7 +430,6 @@
         group && 'compositeOperation' in group
           ? group.compositeOperation
           : this.compositeOperation,
->>>>>>> 3498084a
     };
   }
 
@@ -538,11 +473,6 @@
 
     const x = event.clientX;
     const y = event.clientY;
-<<<<<<< HEAD
-    const p = (event as PointerEvent).pressure !== undefined ? (event as PointerEvent).pressure : (event as Touch).force !== undefined ? (event as Touch).force : 0;
-
-    const point = this._createPoint(x, y, p);
-=======
     const pressure =
       (event as PointerEvent).pressure !== undefined
         ? (event as PointerEvent).pressure
@@ -551,7 +481,6 @@
           : 0;
 
     const point = this._createPoint(x, y, pressure);
->>>>>>> 3498084a
     const lastPointGroup = this._data[this._data.length - 1];
     const lastPoints = lastPointGroup.points;
     const lastPoint =
@@ -575,11 +504,7 @@
         time: point.time,
         x: point.x,
         y: point.y,
-<<<<<<< HEAD
-        p: point.p
-=======
         pressure: point.pressure,
->>>>>>> 3498084a
       });
     }
 
@@ -598,17 +523,6 @@
   }
 
   private _handlePointerEvents(): void {
-<<<<<<< HEAD
-    this._drawningStroke  = false;
-
-    this.canvas.addEventListener('pointerdown', this._handlePointerStart);
-    this.canvas.addEventListener('pointermove', this._handlePointerMove);
-    document.addEventListener('pointerup', this._handlePointerEnd);
-  }
-
-  private _handleMouseEvents(): void {
-    this._drawningStroke  = false;
-=======
     this._drawingStroke = false;
 
     this.canvas.addEventListener('pointerdown', this._handlePointerStart);
@@ -621,7 +535,6 @@
 
   private _handleMouseEvents(): void {
     this._drawingStroke = false;
->>>>>>> 3498084a
 
     this.canvas.addEventListener('mousedown', this._handleMouseDown);
     this.canvas.addEventListener('mousemove', this._handleMouseMove);
@@ -643,12 +556,6 @@
     this._ctx.globalCompositeOperation = options.compositeOperation;
   }
 
-<<<<<<< HEAD
-  private _createPoint(x: number, y: number, p: number): Point {
-    const rect = this.canvas.getBoundingClientRect();
-
-    return new Point(x - rect.left, y - rect.top, p, new Date().getTime());
-=======
   private _createPoint(x: number, y: number, pressure: number): Point {
     const rect = this.canvas.getBoundingClientRect();
 
@@ -658,7 +565,6 @@
       pressure,
       new Date().getTime(),
     );
->>>>>>> 3498084a
   }
 
   // Add point to _lastPoints array and generate a new curve if there are enough points (i.e. 3)
