{
  "name": "signature_pad",
  "description": "Library for drawing smooth signatures.",
  "version": "4.1.7",
  "homepage": "https://github.com/szimek/signature_pad",
  "author": {
    "name": "Szymon Nowak",
    "email": "szimek@gmail.com",
    "url": "https://github.com/szimek"
  },
  "license": "MIT",
  "source": "src/signature_pad.ts",
  "main": "dist/signature_pad.umd.js",
  "module": "dist/signature_pad.js",
  "types": "dist/types/signature_pad.d.ts",
  "scripts": {
    "build": "yarn run lint && yarn run clean && rollup --config && yarn run emit-types && yarn run update-docs",
<<<<<<< HEAD
    "clean": "del dist",
    "emit-types": "mkdir -p dist/types && yarn run tsc src/signature_pad.ts --lib DOM,ES2015 --declaration --declarationDir dist/types --emitDeclarationOnly",
    "format": "prettier --write '{src,tests}/**/*.{js,ts}'",
    "lint": "eslint \"{src,tests}/**/*.ts\"",
=======
    "clean": "yarn run del dist",
    "emit-types": "yarn run del dist/types && yarn run tsc src/signature_pad.ts --lib DOM,ES2015 --declaration --declarationDir dist/types --emitDeclarationOnly",
    "format": "prettier --write {src,tests}/**/*.{js,ts}",
    "lint": "eslint {src,tests}/**/*.ts",
>>>>>>> 3498084a
    "prepublishOnly": "yarn run build",
    "serve": "serve -l 9000 docs",
    "start": "yarn run build && yarn run serve",
    "test": "jest --coverage",
    "update-docs": "yarn run cp-cli dist/signature_pad.umd.js docs/js/signature_pad.umd.js",
    "prepare": "husky install"
  },
  "repository": {
    "type": "git",
    "url": "https://github.com/szimek/signature_pad.git"
  },
  "files": [
    "src",
    "dist",
    "docs"
  ],
  "devDependencies": {
<<<<<<< HEAD
    "@rollup/plugin-typescript": "^4.0.0",
    "@types/jest": "^25.1.4",
    "@types/node": "^13.9.3",
    "@typescript-eslint/eslint-plugin": "^2.24.0",
    "@typescript-eslint/parser": "^2.24.0",
    "canvas": "^2.6.1",
    "del": "^5.1.0",
    "del-cli": "^3.0.0",
    "eslint": "^6.8.0",
    "eslint-config-prettier": "^6.10.1",
    "husky": "^4.3.0",
    "jest": "^25.5.4",
    "lint-staged": "^10.4.0",
    "prettier": "^2.1.2",
    "rollup": "^2.27.0",
    "rollup-plugin-terser": "^5.3.1",
    "serve": "^11.3.0",
    "ts-jest": "^25.5.1",
    "tslib": "^1.13.0",
    "typescript": "^3.9.7"
  },
  "husky": {
    "hooks": {
      "pre-commit": "lint-staged"
    }
=======
    "@rollup/plugin-typescript": "^11.1.5",
    "@semantic-release/changelog": "^6.0.3",
    "@semantic-release/commit-analyzer": "^11.1.0",
    "@semantic-release/git": "^10.0.1",
    "@semantic-release/github": "^9.2.3",
    "@semantic-release/npm": "^11.0.1",
    "@semantic-release/release-notes-generator": "^12.1.0",
    "@types/jest": "^29.5.8",
    "@types/node": "^20.9.0",
    "@typescript-eslint/eslint-plugin": "^6.11.0",
    "@typescript-eslint/parser": "^6.11.0",
    "cp-cli": "^2.0.0",
    "del": "^7.1.0",
    "del-cli": "^5.1.0",
    "eslint": "^8.53.0",
    "eslint-config-prettier": "^9.0.0",
    "husky": "^8.0.3",
    "jest": "^29.7.0",
    "jest-canvas-mock": "^2.5.2",
    "jest-environment-jsdom": "^29.7.0",
    "lint-staged": "^15.1.0",
    "prettier": "^3.1.0",
    "rollup": "^4.4.1",
    "rollup-plugin-terser": "^7.0.2",
    "semantic-release": "^22.0.7",
    "serve": "^14.2.1",
    "ts-jest": "^29.1.1",
    "tslib": "^2.6.2",
    "typescript": "~5.2.2"
>>>>>>> 3498084a
  },
  "lint-staged": {
    "*.ts": "prettier --write"
  },
  "jest": {
    "moduleFileExtensions": [
      "ts",
      "js"
    ],
    "testEnvironment": "jsdom",
    "testEnvironmentOptions": {
      "resources": "usable",
      "url": "http://localhost:3000/"
    },
    "testMatch": [
      "<rootDir>/tests/**/*.test.ts"
    ],
    "transform": {
      "^.+\\.tsx?$": "ts-jest"
<<<<<<< HEAD
    }
  },
  "dependencies": {
    "yarn": "^1.22.5"
  }
=======
    },
    "setupFiles": [
      "jest-canvas-mock"
    ]
  },
  "release": {
    "plugins": [
      "@semantic-release/commit-analyzer",
      "@semantic-release/release-notes-generator",
      "@semantic-release/changelog",
      "@semantic-release/npm",
      "@semantic-release/github",
      "@semantic-release/git"
    ]
  },
  "packageManager": "yarn@3.2.1"
>>>>>>> 3498084a
}<|MERGE_RESOLUTION|>--- conflicted
+++ resolved
@@ -15,17 +15,10 @@
   "types": "dist/types/signature_pad.d.ts",
   "scripts": {
     "build": "yarn run lint && yarn run clean && rollup --config && yarn run emit-types && yarn run update-docs",
-<<<<<<< HEAD
-    "clean": "del dist",
-    "emit-types": "mkdir -p dist/types && yarn run tsc src/signature_pad.ts --lib DOM,ES2015 --declaration --declarationDir dist/types --emitDeclarationOnly",
-    "format": "prettier --write '{src,tests}/**/*.{js,ts}'",
-    "lint": "eslint \"{src,tests}/**/*.ts\"",
-=======
     "clean": "yarn run del dist",
     "emit-types": "yarn run del dist/types && yarn run tsc src/signature_pad.ts --lib DOM,ES2015 --declaration --declarationDir dist/types --emitDeclarationOnly",
     "format": "prettier --write {src,tests}/**/*.{js,ts}",
     "lint": "eslint {src,tests}/**/*.ts",
->>>>>>> 3498084a
     "prepublishOnly": "yarn run build",
     "serve": "serve -l 9000 docs",
     "start": "yarn run build && yarn run serve",
@@ -43,33 +36,6 @@
     "docs"
   ],
   "devDependencies": {
-<<<<<<< HEAD
-    "@rollup/plugin-typescript": "^4.0.0",
-    "@types/jest": "^25.1.4",
-    "@types/node": "^13.9.3",
-    "@typescript-eslint/eslint-plugin": "^2.24.0",
-    "@typescript-eslint/parser": "^2.24.0",
-    "canvas": "^2.6.1",
-    "del": "^5.1.0",
-    "del-cli": "^3.0.0",
-    "eslint": "^6.8.0",
-    "eslint-config-prettier": "^6.10.1",
-    "husky": "^4.3.0",
-    "jest": "^25.5.4",
-    "lint-staged": "^10.4.0",
-    "prettier": "^2.1.2",
-    "rollup": "^2.27.0",
-    "rollup-plugin-terser": "^5.3.1",
-    "serve": "^11.3.0",
-    "ts-jest": "^25.5.1",
-    "tslib": "^1.13.0",
-    "typescript": "^3.9.7"
-  },
-  "husky": {
-    "hooks": {
-      "pre-commit": "lint-staged"
-    }
-=======
     "@rollup/plugin-typescript": "^11.1.5",
     "@semantic-release/changelog": "^6.0.3",
     "@semantic-release/commit-analyzer": "^11.1.0",
@@ -99,7 +65,6 @@
     "ts-jest": "^29.1.1",
     "tslib": "^2.6.2",
     "typescript": "~5.2.2"
->>>>>>> 3498084a
   },
   "lint-staged": {
     "*.ts": "prettier --write"
@@ -119,13 +84,6 @@
     ],
     "transform": {
       "^.+\\.tsx?$": "ts-jest"
-<<<<<<< HEAD
-    }
-  },
-  "dependencies": {
-    "yarn": "^1.22.5"
-  }
-=======
     },
     "setupFiles": [
       "jest-canvas-mock"
@@ -142,5 +100,4 @@
     ]
   },
   "packageManager": "yarn@3.2.1"
->>>>>>> 3498084a
 }